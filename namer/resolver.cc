--- conflicted
+++ resolved
@@ -137,7 +137,7 @@
 
     void fillInInfoFromStandardMethod(ast::Context ctx, ast::Symbol &methoInfo,
                                       unique_ptr<ast::Send> &lastStandardMethod, int argsSize) {
-        if (dynamic_cast<ast::EmptyTree *>(lastStandardMethod->recv.get()) == nullptr ||
+        if (dynamic_cast<ast::Self *>(lastStandardMethod->recv.get()) == nullptr ||
             lastStandardMethod->block != nullptr) {
             ctx.state.errors.error(ast::Loc::none(0), ast::ErrorClass::InvalidMethodSignature,
                                    "Misformed standard_method " + lastStandardMethod->toString(ctx));
@@ -207,52 +207,7 @@
             } else if (auto mdef = dynamic_cast<ast::MethodDef *>(stat.get())) {
                 if (lastStandardMethod) {
                     ast::Symbol &methoInfo = mdef->symbol.info(ctx);
-<<<<<<< HEAD
-                    if (dynamic_cast<ast::Self *>(lastStandardMethod->recv.get()) == nullptr ||
-                        lastStandardMethod->block != nullptr) {
-                        ctx.state.errors.error(ast::Loc::none(0), ast::ErrorClass::InvalidMethodSignature,
-                                               "Misformed standard_method: {}", lastStandardMethod->toString(ctx));
-                    } else {
-                        std::vector<ast::SymbolRef> argTypes(mdef->args.size());
-                        ast::SymbolRef returnType;
-                        for (auto &arg : lastStandardMethod->args) {
-                            if (auto *hash = dynamic_cast<ast::Hash *>(arg.get())) {
-                                int i = 0;
-                                for (std::unique_ptr<ast::Expression> &key : hash->keys) {
-                                    std::unique_ptr<ast::Expression> &value = hash->values[i];
-                                    if (auto *symbolLit = dynamic_cast<ast::SymbolLit *>(key.get())) {
-                                        if (symbolLit->name == ast::Names::returns()) {
-                                            // fill in return type
-                                            methoInfo.resultType = getResultType(ctx, value);
-                                        } else {
-                                            auto fnd =
-                                                find_if(methoInfo.arguments().begin(), methoInfo.arguments().end(),
-                                                        [&](ast::SymbolRef sym) -> bool {
-                                                            return sym.info(ctx).name == symbolLit->name;
-                                                        });
-                                            if (fnd == methoInfo.arguments().end()) {
-                                                ctx.state.errors.error(
-                                                    ast::Loc::none(0), ast::ErrorClass::InvalidMethodSignature,
-                                                    "Misformed standard_method. Unknown argument name type {}" +
-                                                        key->toString(ctx));
-                                            } else {
-                                                ast::SymbolRef arg = *fnd;
-                                                arg.info(ctx).resultType = getResultType(ctx, value);
-                                            }
-                                        }
-                                    } else {
-                                        ctx.state.errors.error(
-                                            ast::Loc::none(0), ast::ErrorClass::InvalidMethodSignature,
-                                            "Misformed standard_method. Unknown key type {}" + key->toString(ctx));
-                                    }
-                                }
-                            }
-                        }
-                    }
-
-=======
                     fillInInfoFromStandardMethod(ctx, methoInfo, lastStandardMethod, mdef->args.size());
->>>>>>> 8232d9fe
                     lastStandardMethod.reset(nullptr);
                 }
             }
